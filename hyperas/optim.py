import numpy as np
from hyperopt import fmin
from .ensemble import VotingModel
import ast
import inspect
from operator import attrgetter
import os
import re
import sys
import warnings

sys.path.append(".")


def minimize(model, data, algo, max_evals, trials, rseed=1337):
    """Minimize a keras model for given data and implicit hyperparameters.

    Parameters
    ----------
    model: A function defining a keras model with hyperas templates, which returns a
        valid hyperopt results dictionary, e.g.
        return {'loss': -acc, 'status': STATUS_OK}
    data: A parameterless function that defines and return all data needed in the above
        model definition.
    algo: A hyperopt algorithm, like tpe.suggest or rand.suggest
    max_evals: Maximum number of optimization runs
    trials: A hyperopt trials object, used to store intermediate results for all
        optimization runs
    rseed: Integer random seed for experiments

    Returns
    -------
    A pair consisting of the results dictionary of the best run and the corresponing
    keras model.
    """
    best_run = base_minimizer(model, data, algo, max_evals, trials, rseed)

    best_model = None
    for trial in trials:
        vals = trial.get('misc').get('vals')
        for key in vals.keys():
            vals[key] = vals[key][0]
        if trial.get('misc').get('vals') == best_run and 'model' in trial.get('result').keys():
            best_model = trial.get('result').get('model')

    return best_run, best_model


def best_ensemble(nb_ensemble_models, model, data, algo, max_evals, trials, voting='hard', weights=None, nb_classes=None):
    model_list = best_models(nb_models=nb_ensemble_models, model=model,
                             data=data, algo=algo, max_evals=max_evals, trials=trials)
    return VotingModel(model_list, voting, weights, nb_classes)


def best_models(nb_models, model, data, algo, max_evals, trials):
    base_minimizer(model, data, algo, max_evals, trials)
    if len(trials) < nb_models:
        nb_models = len(trials)
    scores = [trial.get('result').get('loss') for trial in trials]
    cut_off = sorted(scores, reverse=True)[nb_models - 1]
    model_list = [trial.get('result').get('model') for trial in trials if trial.get('result').get('loss') >= cut_off]
    return model_list


class ImportParser(ast.NodeVisitor):

    def __init__(self):
        self.lines = []
        self.line_numbers = []

    def visit_Import(self, node):
        line = 'import {}'.format(self._import_names(node.names))
        self.line_numbers.append(node.lineno)
        self.lines.append(line)

    def visit_ImportFrom(self, node):
        line = 'from {}{} import {}'.format(
            node.level * '.',
            node.module or '',
            self._import_names(node.names))
        self.line_numbers.append(node.lineno)
        self.lines.append(line)

    def _import_names(self, names):
        return ', '.join(map(attrgetter('name'), names))


def extract_imports(source):
    tree = ast.parse(source)
    import_parser = ImportParser()
    import_parser.visit(tree)
    import_lines = []
    for line in import_parser.lines:
        if 'print_function' in line:
            import_lines.append(line + '\n')
        elif '_pydev_' in line:
            continue
        else:
            import_lines.append('try:\n    {}\nexcept:\n    pass\n'.format(line))
    imports_str = '\n'.join(import_lines)
    return imports_str


def remove_imports(source):
    tree = ast.parse(source)
    import_parser = ImportParser()
    import_parser.visit(tree)
    lines = [line for line in source.split('\n') if not line.strip().startswith('#')]
    lines_to_remove = set(import_parser.line_numbers)
    non_import_lines = [line for i, line in enumerate(lines, start=1) if i not in lines_to_remove]
    return '\n'.join(non_import_lines)


def remove_all_comments(source):
    string = re.sub(re.compile("'''.*?'''", re.DOTALL), "", source)  # remove '''...''' comments
    string = re.sub(re.compile("#.*?\n"), "", string)  # remove #...\n comments
    return string


def get_hyperopt_model_string(model, data):
    model_string = inspect.getsource(model)
    model_string = remove_imports(model_string)

    calling_script_file = os.path.abspath(inspect.stack()[-1][1])
    with open(calling_script_file, 'r') as f:
        source = f.read()
        cleaned_source = remove_all_comments(source)
        imports = extract_imports(cleaned_source)

    parts = hyperparameter_names(model_string)
    aug_parts = augmented_names(parts)

    hyperopt_params = get_hyperparameters(model_string)
    space = get_hyperopt_space(parts, hyperopt_params)

    data_string = retrieve_data_string(data)
    model = hyperopt_keras_model(model_string, parts, aug_parts)

    temp_str = temp_string(imports, model, data_string, space)
    return temp_str


def base_minimizer(model, data, algo, max_evals, trials, rseed=1337, full_model_string=None):

    if full_model_string is not None:
        model_str = full_model_string
    else:
        model_str = get_hyperopt_model_string(model, data)
    write_temp_files(model_str)

    try:
        from temp_model import keras_fmin_fnct, get_space
    except:
        print("Unexpected error: {}".format(sys.exc_info()[0]))
        raise
    try:
        os.remove('./temp_model.py')
        os.remove('./temp_model.pyc')
    except OSError:
        pass

    try:  # for backward compatibility.
        best_run = fmin(keras_fmin_fnct,
                        space=get_space(),
                        algo=algo,
                        max_evals=max_evals,
                        trials=trials,
                        rseed=rseed)
    except TypeError:
        best_run = fmin(keras_fmin_fnct,
                        space=get_space(),
                        algo=algo,
                        max_evals=max_evals,
                        trials=trials,
                        rstate=np.random.RandomState(rseed))

    return best_run


def get_hyperopt_space(parts, hyperopt_params):
    space = "def get_space():\n    return {\n"
    for name, param in zip(parts, hyperopt_params):
        param = re.sub(r"\(", "('" + name + "', ", param, 1)
        space += "        '" + name + "': hp." + param + ",\n"
    space = space[:-1]
    space += "\n    }\n"
    print('>>> Hyperas search space:\n')
    print(space)
    return space


def retrieve_data_string(data):
    data_string = inspect.getsource(data)
    first_line = data_string.split("\n")[0]
    indent_length = len(determine_indent(data_string))
    data_string = data_string.replace(first_line, "")
    data_string = re.sub(r"return.*", "", data_string)

    split_data = data_string.split("\n")
    for i, line in enumerate(split_data):
        split_data[i] = line[indent_length:] + "\n"
    data_string = ''.join(split_data)
    print(">>> Data")
    print(with_line_numbers(data_string))
    return data_string


def hyperparameter_names(model_string):
    parts = []
    params = re.findall(r"(\{\{[^}]+}\})", model_string)
    for param in params:
        name = re.findall(r"(\w+(?=\s*[\=\(]\s*" + re.escape(param) + r"))", model_string)
        if len(name) > 0:
            parts.append(name[0])
        else:
            parts.append(parts[-1])
    part_dict = {}
    for i, part in enumerate(parts):
        if part in part_dict.keys():
            part_dict[part] += 1
            parts[i] = part + "_" + str(part_dict[part])
        else:
            part_dict[part] = 0
    return parts


def get_hyperparameters(model_string):
    hyperopt_params = re.findall(r"(\{\{[^}]+}\})", model_string)
    for i, param in enumerate(hyperopt_params):
        hyperopt_params[i] = re.sub(r"[\{\}]", '', param)
    return hyperopt_params


def augmented_names(parts):
    aug_parts = []
    for i, part in enumerate(parts):
        aug_parts.append("space['" + part + "']")
    return aug_parts


def hyperopt_keras_model(model_string, parts, aug_parts):
    first_line = model_string.split("\n")[0]
    model_string = model_string.replace(first_line, "def keras_fmin_fnct(space):\n")
    result = re.sub(r"(\{\{[^}]+}\})", lambda match: aug_parts.pop(0), model_string, count=len(parts))
    print('>>> Resulting replaced keras model:\n')
    print(with_line_numbers(result))
    return result


def temp_string(imports, model, data, space):
    temp = (imports + "from hyperopt import fmin, tpe, hp, STATUS_OK, Trials\n" +
            "from hyperas.distributions import conditional\n" +
            data + model + "\n" + space)
    return temp


def write_temp_files(tmp_str, path='./temp_model.py'):
    with open(path, 'w') as f:
        f.write(tmp_str)
        f.close()
    return

<<<<<<< HEAD
=======
def with_line_numbers(code):
   """
   Adds line numbers to each line of a source code fragment

   Parameters
   ----------
   str : string
       any multiline text, such as as (fragments) of source code

   Returns
   -------
   str : string
       The input with added <n>: for each line

   Example
   -------
   code = "def do_stuff(x)\n\n    print(x)\n"
   with_line_numbers(code)

   1: def do_stuff(x):
   2:     print(x)
   3:
   """

   max_number_length = str(len(str(len(code))))
   format_str = "{:>" + max_number_length + "d}: {:}"
   return "\n".join([format_str.format(line_number + 1, line) for line_number, line in enumerate(code.split("\n"))])
>>>>>>> 6ed9619c

def determine_indent(str):
    """
    Figure out the character(s) used for indents in a given source code fragement.

    Parameters
    ----------
    str : string
      source code starting at an indent of 0 and containing at least one indented block.

    Returns
    -------
    string
      The character(s) used for indenting.

    Example
    -------
    code = "def do_stuff(x)\n   print(x)\n"
    indent = determine_indent(str)
    print("The code '", code, "' is indented with \n'", indent, "' (size: ", len(indent), ")")
    """
    indent = None
    reg = r"""
      ^(?P<previous_indent>\s*)\S.+?:\n      # line starting a block, i. e. '   for i in x:\n'
      ((\s*)\n)*                             # empty lines
      (?P=previous_indent)(?P<indent>\s+)\S  # first indented line of the new block, i. e. '      d'(..oStuff())
      """

    matches = re.compile(reg, re.MULTILINE | re.VERBOSE).finditer(str)
    for block_start in matches:
        new_indent = block_start.groupdict()['indent']
        if indent and new_indent != indent:
            warnings.warn('Inconsistent indentation detected.'
                          'Found "%s" (length: %i) as well as "%s" (length: %i)' % (indent, len(indent), new_indent, len(new_indent)))
        indent = new_indent
    return indent<|MERGE_RESOLUTION|>--- conflicted
+++ resolved
@@ -260,36 +260,34 @@
         f.close()
     return
 
-<<<<<<< HEAD
-=======
+
 def with_line_numbers(code):
-   """
-   Adds line numbers to each line of a source code fragment
-
-   Parameters
-   ----------
-   str : string
+    """
+    Adds line numbers to each line of a source code fragment
+
+    Parameters
+    ----------
+    str : string
        any multiline text, such as as (fragments) of source code
 
-   Returns
-   -------
-   str : string
+    Returns
+    -------
+    str : string
        The input with added <n>: for each line
 
-   Example
-   -------
-   code = "def do_stuff(x)\n\n    print(x)\n"
-   with_line_numbers(code)
-
-   1: def do_stuff(x):
-   2:     print(x)
-   3:
-   """
-
-   max_number_length = str(len(str(len(code))))
-   format_str = "{:>" + max_number_length + "d}: {:}"
-   return "\n".join([format_str.format(line_number + 1, line) for line_number, line in enumerate(code.split("\n"))])
->>>>>>> 6ed9619c
+    Example
+    -------
+    code = "def do_stuff(x)\n\n    print(x)\n"
+    with_line_numbers(code)
+
+    1: def do_stuff(x):
+    2:     print(x)
+    3:
+    """
+    max_number_length = str(len(str(len(code))))
+    format_str = "{:>" + max_number_length + "d}: {:}"
+    return "\n".join([format_str.format(line_number + 1, line) for line_number, line in enumerate(code.split("\n"))])
+
 
 def determine_indent(str):
     """
